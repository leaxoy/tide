--- conflicted
+++ resolved
@@ -1,14 +1,9 @@
 #![feature(async_await, futures_api)]
 extern crate basic_cookies;
 
-<<<<<<< HEAD
-use cookie::Cookie;
-use tide::{Compute, Computed, Request, Server, ServerBuilder};
-=======
 use basic_cookies::Cookie;
 use std::collections::HashMap;
 use tide::{Compute, Computed, Request};
->>>>>>> 3e750752
 
 #[derive(Clone, Debug)]
 struct Cookies {
@@ -38,12 +33,8 @@
 fn main() {
     let mut app = ServerBuilder::new(());
     app.at("/").get(hello_cookies);
-<<<<<<< HEAD
-    app.serve("127.0.0.1:7878");
-=======
 
     let address = "127.0.0.1:8000".to_owned();
     println!("Server is listening on http://{}", address);
     app.serve(address);
->>>>>>> 3e750752
 }